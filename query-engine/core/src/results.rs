<<<<<<< HEAD
use connector::{QueryArguments, ScalarListValues};
use prisma_models::{ManyNodes, PrismaValue, SelectedFields, SingleNode};
=======
use connector::ScalarListValues;
use prisma_models::{ManyNodes, PrismaValue, SelectedFields, SingleNode, GraphqlId};
>>>>>>> 6ef3fb6e

#[derive(Debug)]
pub enum ReadQueryResult {
    Single(SingleReadQueryResult),
    Many(ManyReadQueryResults),
}

#[derive(Debug)]
pub struct SingleReadQueryResult {
    pub name: String,
    pub fields: Vec<String>,

    /// Scalar field results
    pub scalars: Option<SingleNode>,

    /// Nested queries results
    pub nested: Vec<ReadQueryResult>,

<<<<<<< HEAD
    /// Scalar list results, field names mapped to their results
    pub lists: ListValues,
=======
    /// Scalar list field names mapped to their results
    pub list_results: Vec<(String, Vec<ScalarListValues>)>,
>>>>>>> 6ef3fb6e

    /// Used for filtering implicit fields in result records
    pub selected_fields: SelectedFields,
}

#[derive(Debug)]
pub struct ManyReadQueryResults {
    pub name: String,
    pub fields: Vec<String>,

    /// Scalar field results
    pub scalars: ManyNodes,

    /// Nested queries results
    pub nested: Vec<ReadQueryResult>,

<<<<<<< HEAD
    /// Scalar list results, field names mapped to their results
    pub lists: ListValues,

    /// Required for result processing
    pub query_arguments: QueryArguments,
=======
    /// Scalar list field names mapped to their results
    pub list_results: Vec<(String, Vec<ScalarListValues>)>,
>>>>>>> 6ef3fb6e

    /// Used for filtering implicit fields in result records
    pub selected_fields: SelectedFields,
}

impl ReadQueryResult {
    /// Filters implicitly selected fields from the result set.
    pub fn filter(self) -> Self {
        match self {
            ReadQueryResult::Single(s) => ReadQueryResult::Single(s.filter()),
            ReadQueryResult::Many(m) => ReadQueryResult::Many(m.filter()),
        }
    }
}

impl SingleReadQueryResult {
    /// Filters implicitly selected fields in-place in the result record and field names.
    /// Traverses nested result tree.
    pub fn filter(self) -> Self {
        let implicit_fields = self.selected_fields.get_implicit_fields();

        let scalars = self.scalars.map(|mut r| {
            let positions: Vec<usize> = implicit_fields
                .into_iter()
                .filter_map(|implicit| r.field_names.iter().position(|name| &implicit.field.name == name))
                .collect();

            positions.into_iter().for_each(|p| {
                r.field_names.remove(p);
                r.node.values.remove(p);
            });

            r
        });

        let nested = self.nested.into_iter().map(|nested| nested.filter()).collect();

        Self {
            scalars,
            nested,
            ..self
        }
    }

    /// Get the ID from a record
    pub fn find_id(&self) -> Option<&GraphqlId> {
        let id_position: usize = self
            .result
            .as_ref()
            .map_or(None, |r| r.field_names.iter().position(|name| name == "id"))?;

        self.result.as_ref().map_or(None, |r| {
            r.node.values.get(id_position).map(|pv| match pv {
                PrismaValue::GraphqlId(id) => Some(id),
                _ => None,
            })?
        })
    }
}

impl ManyReadQueryResults {
    /// Filters implicitly selected fields in-place in the result records and field names.
    /// Traverses nested result tree.
    pub fn filter(mut self) -> Self {
        let implicit_fields = self.selected_fields.get_implicit_fields();
        let positions: Vec<usize> = implicit_fields
            .into_iter()
            .filter_map(|implicit| {
                self.scalars
                    .field_names
                    .iter()
                    .position(|name| &implicit.field.name == name)
            })
            .collect();

        positions.iter().for_each(|p| {
            self.scalars.field_names.remove(p.clone());
        });

        // Remove values on found positions from all records.
        let records = self
            .scalars
            .nodes
            .into_iter()
            .map(|mut record| {
                positions.iter().for_each(|p| {
                    record.values.remove(p.clone());
                });
                record
            })
            .collect();

        let scalars = ManyNodes {
            nodes: records,
            ..self.scalars
        };
        let nested = self.nested.into_iter().map(|nested| nested.filter()).collect();

        Self {
            scalars,
            nested,
            ..self
        }
    }

    /// Get all IDs from a query result
    pub fn find_ids(&self) -> Option<Vec<&GraphqlId>> {
        let id_position: usize = self.result.field_names.iter().position(|name| name == "id")?;
        self.result
            .nodes
            .iter()
            .map(|node| node.values.get(id_position))
            .map(|pv| match pv {
                Some(PrismaValue::GraphqlId(id)) => Some(id),
                _ => None,
            })
            .collect()
    }
}<|MERGE_RESOLUTION|>--- conflicted
+++ resolved
@@ -1,10 +1,5 @@
-<<<<<<< HEAD
 use connector::{QueryArguments, ScalarListValues};
-use prisma_models::{ManyNodes, PrismaValue, SelectedFields, SingleNode};
-=======
-use connector::ScalarListValues;
-use prisma_models::{ManyNodes, PrismaValue, SelectedFields, SingleNode, GraphqlId};
->>>>>>> 6ef3fb6e
+use prisma_models::{GraphqlId, ManyNodes, PrismaValue, SelectedFields, SingleNode};
 
 #[derive(Debug)]
 pub enum ReadQueryResult {
@@ -23,13 +18,8 @@
     /// Nested queries results
     pub nested: Vec<ReadQueryResult>,
 
-<<<<<<< HEAD
     /// Scalar list results, field names mapped to their results
-    pub lists: ListValues,
-=======
-    /// Scalar list field names mapped to their results
-    pub list_results: Vec<(String, Vec<ScalarListValues>)>,
->>>>>>> 6ef3fb6e
+    pub lists: Vec<(String, Vec<ScalarListValues>)>,
 
     /// Used for filtering implicit fields in result records
     pub selected_fields: SelectedFields,
@@ -46,16 +36,11 @@
     /// Nested queries results
     pub nested: Vec<ReadQueryResult>,
 
-<<<<<<< HEAD
     /// Scalar list results, field names mapped to their results
-    pub lists: ListValues,
+    pub lists: Vec<(String, Vec<ScalarListValues>)>,
 
     /// Required for result processing
     pub query_arguments: QueryArguments,
-=======
-    /// Scalar list field names mapped to their results
-    pub list_results: Vec<(String, Vec<ScalarListValues>)>,
->>>>>>> 6ef3fb6e
 
     /// Used for filtering implicit fields in result records
     pub selected_fields: SelectedFields,
@@ -103,11 +88,11 @@
     /// Get the ID from a record
     pub fn find_id(&self) -> Option<&GraphqlId> {
         let id_position: usize = self
-            .result
+            .scalars
             .as_ref()
             .map_or(None, |r| r.field_names.iter().position(|name| name == "id"))?;
 
-        self.result.as_ref().map_or(None, |r| {
+        self.scalars.as_ref().map_or(None, |r| {
             r.node.values.get(id_position).map(|pv| match pv {
                 PrismaValue::GraphqlId(id) => Some(id),
                 _ => None,
@@ -163,8 +148,8 @@
 
     /// Get all IDs from a query result
     pub fn find_ids(&self) -> Option<Vec<&GraphqlId>> {
-        let id_position: usize = self.result.field_names.iter().position(|name| name == "id")?;
-        self.result
+        let id_position: usize = self.scalars.field_names.iter().position(|name| name == "id")?;
+        self.scalars
             .nodes
             .iter()
             .map(|node| node.values.get(id_position))
