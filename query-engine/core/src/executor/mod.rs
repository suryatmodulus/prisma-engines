--- conflicted
+++ resolved
@@ -1,4 +1,3 @@
-<<<<<<< HEAD
 //! What the executor module DOES:
 //! - Defining an overarching executor trait, to be used on consumers of the core crate.
 //! - Defining executor implementations that combine the different core modules into a coherent
@@ -15,111 +14,5 @@
 
 pub trait QueryExecutor {
     fn execute(&self, query_doc: QueryDocument, query_schema: QuerySchemaRef) -> CoreResult<Vec<Response>>;
-=======
-mod read;
-mod write;
-
-pub use read::ReadQueryExecutor;
-pub use write::WriteQueryExecutor;
-
-use crate::{
-    query_builders::QueryBuilder,
-    query_document::QueryDocument,
-    response_ir::{Response, ResultIrBuilder},
-    CoreError, CoreResult, QueryPair, QuerySchemaRef, ResultPair, ResultResolutionStrategy,
-};
-use connector::{ModelExtractor, Query, ReadQuery};
-
-/// Central query executor and main entry point into the query core.
-pub struct QueryExecutor {
-    primary_connector: &'static str,
-    read_executor: ReadQueryExecutor,
-    write_executor: WriteQueryExecutor,
-}
-
-// Todo:
-// - Partial execution semantics?
-// - Do we need a clearer separation of queries coming from different query blocks? (e.g. 2 query { ... } in GQL)
-// - ReadQueryResult should probably just be QueryResult
-// - This is all temporary code until the larger query execution overhaul.
-impl QueryExecutor {
-    pub fn new(primary_connector: &'static str, read_executor: ReadQueryExecutor, write_executor: WriteQueryExecutor) -> Self {
-        QueryExecutor {
-            primary_connector,
-            read_executor,
-            write_executor,
-        }
-    }
-
-    pub fn primary_connector(&self) -> &'static str {
-        self.primary_connector
-    }
-
-    /// Executes a query document, which involves parsing & validating the document,
-    /// building queries and a query execution plan, and finally calling the connector APIs to
-    /// resolve the queries and build reponses.
-    pub fn execute(&self, query_doc: QueryDocument, query_schema: QuerySchemaRef) -> CoreResult<Vec<Response>> {
-        // 1. Parse and validate query document (building)
-        let queries = QueryBuilder::new(query_schema).build(query_doc)?;
-
-        // 2. Build query plan
-        // ...
-
-        // 3. Execute query plan
-        let results: Vec<ResultPair> = self.execute_queries(queries)?;
-
-        // 4. Build IR response / Parse results into IR response
-        Ok(results
-            .into_iter()
-            .fold(ResultIrBuilder::new(), |builder, result| builder.push(result))
-            .build())
-    }
-
-    fn execute_queries(&self, queries: Vec<QueryPair>) -> CoreResult<Vec<ResultPair>> {
-        queries.into_iter().map(|query| self.execute_query(query)).collect()
-    }
-
-    fn execute_query(&self, query: QueryPair) -> CoreResult<ResultPair> {
-        let (query, strategy) = query;
-        let model_opt = query.extract_model();
-        match query {
-            Query::Read(read) => {
-                let query_result = self.read_executor.execute(read, &[])?;
-
-                Ok(match strategy {
-                    ResultResolutionStrategy::Serialize(typ) => ResultPair::Read(query_result, typ),
-                    ResultResolutionStrategy::Dependent(_) => unimplemented!(), // Dependent query exec. from read is not supported in this execution model.
-                })
-            }
-
-            Query::Write(write) => {
-                let query_result = self.write_executor.execute(write)?;
-
-                match strategy {
-                    ResultResolutionStrategy::Serialize(typ) => Ok(ResultPair::Write(query_result, typ)),
-                    ResultResolutionStrategy::Dependent(dependent_pair) => match model_opt {
-                        Some(model) => match *dependent_pair {
-                            (Query::Read(ReadQuery::RecordQuery(mut rq)), strategy) => {
-                                // Inject required information into the query and execute
-                                rq.record_finder = Some(query_result.result.to_record_finder(model)?);
-
-                                let dependent_pair = (Query::Read(ReadQuery::RecordQuery(rq)), strategy);
-                                self.execute_query(dependent_pair)
-                            }
-                            _ => unreachable!(), // Invariant for now
-                        },
-                        None => Err(CoreError::ConversionError(
-                            "Model required for dependent query execution".into(),
-                        )),
-                    },
-                }
-            }
-        }
-    }
-
-    /// Returns db name used in the executor.
-    pub fn db_name(&self) -> String {
-        self.write_executor.db_name.clone()
-    }
->>>>>>> feda589d
+    fn primary_connector(&self) -> &'static str;
 }