--- conflicted
+++ resolved
@@ -43,38 +43,14 @@
                 database
             ),
             Some(PostgresVersion::PgBouncer) if is_ci => format!(
-<<<<<<< HEAD
-                "postgresql://postgres:prisma@test-db-pgbouncer:6432/db?schema={}&connection_limit=1&pgbouncer=true",
-                database
-            ),
-            Some(PostgresVersion::V9) => format!(
-                "postgresql://postgres:prisma@127.0.0.1:5431/db?schema={}&connection_limit=1",
-                database
-            ),
-            Some(PostgresVersion::V10) => format!(
-                "postgresql://postgres:prisma@127.0.0.1:5432/db?schema={}&connection_limit=1",
-                database
-            ),
-            Some(PostgresVersion::V11) => format!(
-                "postgresql://postgres:prisma@127.0.0.1:5433/db?schema={}&connection_limit=1",
-                database
-            ),
-            Some(PostgresVersion::V12) => format!(
-                "postgresql://postgres:prisma@127.0.0.1:5434/db?schema={}&connection_limit=1",
-                database
-            ),
-            Some(PostgresVersion::V13) => format!(
-                "postgresql://postgres:prisma@127.0.0.1:5435/db?schema={}&connection_limit=1",
-=======
                 "postgresql://postgres:prisma@test-db-pgbouncer:6432/db?schema={}&pgbouncer=true",
->>>>>>> 08d00455
                 database
             ),
             Some(PostgresVersion::V9) => format!("postgresql://postgres:prisma@127.0.0.1:5431/db?schema={}", database),
             Some(PostgresVersion::V10) => format!("postgresql://postgres:prisma@127.0.0.1:5432/db?schema={}", database),
             Some(PostgresVersion::V11) => format!("postgresql://postgres:prisma@127.0.0.1:5433/db?schema={}", database),
             Some(PostgresVersion::V12) => format!("postgresql://postgres:prisma@127.0.0.1:5434/db?schema={}", database),
-            Some(PostgresVersion::V13) => format!("postgresql://postgres:prisma@127.0.0.1:5434/db?schema={}", database),
+            Some(PostgresVersion::V13) => format!("postgresql://postgres:prisma@127.0.0.1:5435/db?schema={}", database),
             Some(PostgresVersion::PgBouncer) => format!(
                 "postgresql://postgres:prisma@127.0.0.1:6432/db?schema={}&pgbouncer=true",
                 database
