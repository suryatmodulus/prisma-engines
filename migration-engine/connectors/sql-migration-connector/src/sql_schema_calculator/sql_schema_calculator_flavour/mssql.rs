use super::SqlSchemaCalculatorFlavour;
use crate::flavour::MssqlFlavour;
use datamodel::{
    walkers::{ModelWalker, ScalarFieldWalker},
    FieldArity, NativeTypeInstance, ScalarType,
};
use native_types::{MsSqlType, MsSqlTypeParameter, NativeType};
use sql_schema_describer::{ColumnArity, ColumnType, ColumnTypeFamily, ForeignKeyAction};

impl SqlSchemaCalculatorFlavour for MssqlFlavour {
    fn column_type_for_native_type(
        &self,
        field: &ScalarFieldWalker<'_>,
        _scalar_type: ScalarType,
        native_type_instance: &NativeTypeInstance,
    ) -> ColumnType {
        use MsSqlType::*;
        let mssql_type: MsSqlType = native_type_instance.deserialize_native_type();

        let data_type = match mssql_type {
            TinyInt => "tinyint".to_string(),
            SmallInt => "smallint".to_string(),
            Int => "int".to_string(),
            BigInt => "bigint".to_string(),
            Decimal(Some((p, s))) => format!("decimal({p},{s})", p = p, s = s),
            Numeric(Some((p, s))) => format!("numeric({p},{s})", p = p, s = s),
            Decimal(None) => "decimal".to_string(),
            Numeric(None) => "numeric".to_string(),
            Money => "money".to_string(),
            SmallMoney => "smallmoney".to_string(),
            Bit => "bit".to_string(),
            Float(bits) => format!("float{bits}", bits = format_u32_arg(bits)),
            Real => "real".to_string(),
            Date => "date".to_string(),
            Time => "time".to_string(),
            DateTime => "datetime".to_string(),
            DateTime2 => "datetime2".to_string(),
            DateTimeOffset => "datetimeoffset".to_string(),
            SmallDateTime => "smalldatetime".to_string(),
            NChar(len) => format!("nchar{len}", len = format_u32_arg(len)),
            Char(len) => format!("char{len}", len = format_u32_arg(len)),
            VarChar(len) => format!("varchar{len}", len = format_type_param(len)),
            Text => "text".to_string(),
            NVarChar(len) => format!("nvarchar{len}", len = format_type_param(len)),
            NText => "ntext".to_string(),
            Binary(len) => format!("binary{len}", len = format_u32_arg(len)),
            VarBinary(len) => format!("varbinary{len}", len = format_type_param(len)),
            Image => "image".to_string(),
            Xml => "xml".to_string(),
            UniqueIdentifier => "uniqueidentifier".to_string(),
        };

        fn format_u32_arg(arg: Option<u32>) -> String {
            match arg {
                None => "".to_string(),
                Some(x) => format!("({})", x),
            }
        }
        fn format_type_param(arg: Option<MsSqlTypeParameter>) -> String {
            match arg {
                None => "".to_string(),
                Some(MsSqlTypeParameter::Number(x)) => format!("({})", x),
                Some(MsSqlTypeParameter::Max) => "(max)".to_string(),
            }
        }

        ColumnType {
            data_type: data_type.clone(),
            full_data_type: data_type,
            character_maximum_length: None,
            family: ColumnTypeFamily::String,
            arity: match field.arity() {
                FieldArity::Required => ColumnArity::Required,
                FieldArity::Optional => ColumnArity::Nullable,
                FieldArity::List => ColumnArity::List,
            },
            native_type: Some(mssql_type.to_json()),
        }
    }

    fn m2m_foreign_key_action(&self, model_a: &ModelWalker<'_>, model_b: &ModelWalker<'_>) -> ForeignKeyAction {
        // MSSQL will crash when creating a cyclic cascade
        if model_a.name() == model_b.name() {
            ForeignKeyAction::NoAction
        } else {
            ForeignKeyAction::Cascade
        }
    }

<<<<<<< HEAD
    fn supports_foreign_key_restrict_constraint(&self) -> bool {
        false
=======
    fn single_field_index_name(&self, model_name: &str, field_name: &str) -> String {
        format!("{}_{}_unique", model_name, field_name)
>>>>>>> 626fcb87
    }
}<|MERGE_RESOLUTION|>--- conflicted
+++ resolved
@@ -87,12 +87,11 @@
         }
     }
 
-<<<<<<< HEAD
     fn supports_foreign_key_restrict_constraint(&self) -> bool {
         false
-=======
+    }
+
     fn single_field_index_name(&self, model_name: &str, field_name: &str) -> String {
         format!("{}_{}_unique", model_name, field_name)
->>>>>>> 626fcb87
     }
 }