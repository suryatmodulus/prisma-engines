--- conflicted
+++ resolved
@@ -1,28 +1,10 @@
 use crate::{
     data_resolvers::{IntoSelectQuery, PrismaDataResolver, Sqlite},
-    protobuf::prelude::*,
+    protobuf::{prelude::*, InputValidation},
 };
 use prisma_common::{config::*, error::Error, PrismaResult};
 use prost::Message;
 use std::error::Error as StdError;
-
-macro_rules! input_to_query {
-    ( $x:tt, $y:ident ) => {
-        fn $y(&self, payload: &mut [u8]) -> Vec<u8> {
-            Self::protobuf_result(|| {
-                let input = $x::decode(payload)?;
-                let query = input.into_select_query()?;
-                let (nodes, fields) = self.data_resolver.select_nodes(query)?;
-                let response = RpcResponse::ok(NodesResult { nodes, fields });
-
-                let mut response_payload = Vec::new();
-                response.encode(&mut response_payload).unwrap();
-
-                Ok(response_payload)
-            })
-        }
-    }
-}
 
 pub trait ExternalInterface {
     fn get_node_by_where(&self, payload: &mut [u8]) -> Vec<u8>;
@@ -71,82 +53,47 @@
             }
         })
     }
+}
 
-    fn validate(query_arguments: &QueryArguments) -> PrismaResult<()> {
-        if let (Some(_), Some(_)) = (query_arguments.first, query_arguments.last) {
-            return Err(Error::InvalidConnectionArguments(
-                "Cannot have first and last set in the same query",
-            ));
-        };
+macro_rules! input_to_query {
+    ( $x:tt, $y:ident ) => {
+        fn $y(&self, payload: &mut [u8]) -> Vec<u8> {
+            Self::protobuf_result(|| {
+                let input = $x::decode(payload)?;
+                input.validate()?;
+                let query = input.into_select_query()?;
+                let (rows, fields) = self.data_resolver.select_nodes(query)?;
+                let nodes: Vec<Node> = rows.into_iter().map(Node::from).collect();
+                let response = RpcResponse::ok(NodesResult { nodes, fields });
+                let mut response_payload = Vec::new();
 
-        Ok(())
+                response.encode(&mut response_payload).unwrap();
+                Ok(response_payload)
+            })
+        }
     }
 }
 
 impl ExternalInterface for ProtoBufInterface {
-<<<<<<< HEAD
-    fn get_node_by_where(&self, payload: &mut [u8]) -> Vec<u8> {
-        Self::protobuf_result(|| {
-            let input = GetNodeByWhereInput::decode(payload)?;
-            let query = input.into_select_query()?;
-            let (rows, fields) = self.data_resolver.select_nodes(query)?;
-            let nodes: Vec<Node> = rows.into_iter().map(Node::from).collect();
-            let response = RpcResponse::ok(NodesResult { nodes, fields });
-
-            let mut response_payload = Vec::new();
-            response.encode(&mut response_payload).unwrap();
-
-            Ok(response_payload)
-        })
-    }
-
-    fn get_nodes(&self, payload: &mut [u8]) -> Vec<u8> {
-        Self::protobuf_result(|| {
-            let input = GetNodesInput::decode(payload)?;
-            Self::validate(&input.query_arguments)?;
-
-            let query = input.into_select_query()?;
-            let (rows, fields) = self.data_resolver.select_nodes(query)?;
-            let nodes: Vec<Node> = rows.into_iter().map(Node::from).collect();
-            let response = RpcResponse::ok(NodesResult { nodes, fields });
-
-            let mut response_payload = Vec::new();
-            response.encode(&mut response_payload).unwrap();
-
-            Ok(response_payload)
-        })
-    }
-=======
     input_to_query!(GetNodeByWhereInput, get_node_by_where);
     input_to_query!(GetNodesInput, get_nodes);
     input_to_query!(GetRelatedNodesInput, get_related_nodes);
->>>>>>> 8e47f9b7
 }
 
 impl From<Error> for super::prisma::error::Value {
     fn from(error: Error) -> super::prisma::error::Value {
         match error {
-            Error::ConnectionError(message, _) => {
-                super::prisma::error::Value::ConnectionError(message.to_string())
-            }
-            Error::QueryError(message, _) => {
-                super::prisma::error::Value::QueryError(message.to_string())
-            }
+            Error::ConnectionError(message, _) => super::prisma::error::Value::ConnectionError(message.to_string()),
+            Error::QueryError(message, _) => super::prisma::error::Value::QueryError(message.to_string()),
             Error::ProtobufDecodeError(message, _) => {
                 super::prisma::error::Value::ProtobufDecodeError(message.to_string())
             }
-            Error::JsonDecodeError(message, _) => {
-                super::prisma::error::Value::JsonDecodeError(message.to_string())
-            }
-            Error::InvalidInputError(message) => {
-                super::prisma::error::Value::InvalidInputError(message.to_string())
-            }
+            Error::JsonDecodeError(message, _) => super::prisma::error::Value::JsonDecodeError(message.to_string()),
+            Error::InvalidInputError(message) => super::prisma::error::Value::InvalidInputError(message.to_string()),
             Error::InvalidConnectionArguments(message) => {
                 super::prisma::error::Value::InvalidConnectionArguments(message.to_string())
             }
-            e @ Error::NoResultError => {
-                super::prisma::error::Value::NoResultsError(e.description().to_string())
-            }
+            e @ Error::NoResultError => super::prisma::error::Value::NoResultsError(e.description().to_string()),
         }
     }
 }