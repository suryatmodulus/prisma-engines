use super::*;
use datamodel_connector::ScalarFieldType;

/// Datamodel field arity.
#[derive(Debug, PartialEq, Copy, Clone)]
pub enum FieldArity {
    Required,
    Optional,
    List,
}

impl FieldArity {
    pub fn is_singular(&self) -> bool {
        self == &FieldArity::Required || self == &FieldArity::Optional
    }
}

/// Datamodel field type.
#[derive(Debug, PartialEq, Clone)]
pub enum FieldType {
    /// This is an enum field, with an enum of the given name.
    Enum(String),
    /// This is a relation field.
    Relation(RelationInfo),
    /// Connector specific field type.
    ConnectorSpecific(ScalarFieldType),
    /// Base (built-in scalar) type.
    Base(ScalarType),
}

impl FieldType {
    pub fn is_relation(&self) -> bool {
        match self {
            Self::Relation(_) => true,
            _ => false,
        }
    }
}

/// Holds information about an id, or priamry key.
#[derive(Debug, PartialEq, Clone)]
pub struct IdInfo {
    /// The strategy which is used to generate the id field.
    pub strategy: IdStrategy,
    /// A sequence used to generate the id.
    pub sequence: Option<Sequence>,
}

/// Describes a singular field on a data source.
/// This doesn't necessarily map 1:1 to fields in the datamodel, as some
/// datamodel fields, notably relation fields, can be backed by multiple
/// data source fields.
#[derive(Debug, PartialEq, Clone)]
pub struct DataSourceField {
    /// Name of the backing data source field (e.g. SQL column name or document key).
    pub name: String,
    pub field_type: ScalarType,
    pub arity: FieldArity,
    pub default_value: Option<DefaultValue>,
}

/// Represents a field in a model.
#[derive(Debug, PartialEq, Clone)]
pub struct Field {
    /// Name of the field.
    pub name: String,

    /// The field's type.
    pub field_type: FieldType,

    // -------- todo this is duplicated from DataSourceField --------
    /// The field's arity.
    pub arity: FieldArity,

    /// The database internal name.
<<<<<<< HEAD
    pub database_name: Option<String>,

=======
    pub database_names: Vec<String>,
>>>>>>> 3ff778c0
    /// The default value.
    pub default_value: Option<DefaultValue>,
    // -------- -------------------------------------------- --------
    /// Indicates if the field is unique.
    pub is_unique: bool,

    /// If set, signals that this field is an id field, or
    /// primary key.
    pub id_info: Option<IdInfo>,

    /// Comments associated with this field.
    pub documentation: Option<String>,

    /// If set, signals that this field was internally generated
    /// and should never be displayed to the user.
    pub is_generated: bool,

    /// If set, signals that this field is updated_at and will be updated to now()
    /// automatically.
    pub is_updated_at: bool,

    /// The data source field specifics, like backing fields and defaults.
    pub data_source_fields: Vec<DataSourceField>,
}

impl WithName for Field {
    fn name(&self) -> &String {
        &self.name
    }
    fn set_name(&mut self, name: &str) {
        self.name = String::from(name)
    }
}

impl WithDatabaseName for Field {
    fn database_names(&self) -> Vec<&str> {
        self.database_names.iter().map(|s| s.as_str()).collect()
    }

<<<<<<< HEAD
    fn set_database_name(&mut self, database_name: &Option<String>) {
        self.database_name = database_name.clone()
=======
    fn set_database_names(&mut self, database_names: Vec<String>) -> Result<(), String> {
        match &self.field_type {
            FieldType::Relation(rel_info) => {
                let num_of_to_fields = rel_info.to_fields.len();
                // in case of auto populated to fields the validation is very hard. We want to move to explicit references anyway.
                // TODO: revisist this once explicit `@relation(references:)` is implemented
                let should_validate = num_of_to_fields > 0;
                if should_validate && rel_info.to_fields.len() != database_names.len() {
                    Err(format!(
                        "This Relation Field must specify exactly {} mapped names.",
                        rel_info.to_fields.len()
                    ))
                } else {
                    self.database_names = database_names;
                    Ok(())
                }
            }
            _ => {
                if database_names.len() > 1 {
                    Err("A scalar Field must not specify multiple mapped names.".to_string())
                } else {
                    self.database_names = database_names;
                    Ok(())
                }
            }
        }
>>>>>>> 3ff778c0
    }
}

impl Field {
    /// Creates a new field with the given name and type.
    pub fn new(name: &str, field_type: FieldType) -> Field {
        Field {
            name: String::from(name),
            arity: FieldArity::Required,
            field_type,
            database_names: Vec::new(),
            default_value: None,
            is_unique: false,
            id_info: None,
            documentation: None,
            is_generated: false,
            is_updated_at: false,
            data_source_fields: vec![],
        }
    }
    /// Creates a new field with the given name and type, marked as generated and optional.
    pub fn new_generated(name: &str, field_type: FieldType) -> Field {
        Field {
            name: String::from(name),
            arity: FieldArity::Optional,
            field_type,
            database_names: Vec::new(),
            default_value: None,
            is_unique: false,
            id_info: None,
            documentation: None,
            is_generated: true,
            is_updated_at: false,
            data_source_fields: vec![],
        }
    }
}<|MERGE_RESOLUTION|>--- conflicted
+++ resolved
@@ -73,12 +73,8 @@
     pub arity: FieldArity,
 
     /// The database internal name.
-<<<<<<< HEAD
-    pub database_name: Option<String>,
+    pub database_names: Vec<String>,
 
-=======
-    pub database_names: Vec<String>,
->>>>>>> 3ff778c0
     /// The default value.
     pub default_value: Option<DefaultValue>,
     // -------- -------------------------------------------- --------
@@ -118,10 +114,6 @@
         self.database_names.iter().map(|s| s.as_str()).collect()
     }
 
-<<<<<<< HEAD
-    fn set_database_name(&mut self, database_name: &Option<String>) {
-        self.database_name = database_name.clone()
-=======
     fn set_database_names(&mut self, database_names: Vec<String>) -> Result<(), String> {
         match &self.field_type {
             FieldType::Relation(rel_info) => {
@@ -148,7 +140,6 @@
                 }
             }
         }
->>>>>>> 3ff778c0
     }
 }
 
