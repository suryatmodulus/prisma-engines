--- conflicted
+++ resolved
@@ -26,13 +26,8 @@
 
 LEGACY_COLON = { ":" }
 
-<<<<<<< HEAD
-doc_content = @{ (!NEWLINE ~ ANY)* ~ NEWLINE }
+doc_content = @{ (!NEWLINE ~ ANY)* ~ NEWLINE? }
 doc_comment = { "//" ~ doc_content }
-=======
-doc_content = @{ (!NEWLINE ~ ANY)* ~ NEWLINE? }
-doc_comment = { "///" ~ doc_content }
->>>>>>> 0c9ebb11
 
 // ######################################
 // Base building blocks
@@ -109,18 +104,13 @@
 // ######################################
 // Model declarations
 // ######################################
-model_declaration = { (UNTIL_END_OF_LINE | doc_comment)* ~ (MODEL_KEYWORD | TYPE_KEYWORD) ~ identifier ~ BLOCK_OPEN ~ ( field_declaration | ( "@@" ~ directive ) | NEWLINE )* ~ BLOCK_CLOSE }
+model_declaration = { (UNTIL_END_OF_LINE | doc_comment)* ~ (MODEL_KEYWORD | TYPE_KEYWORD) ~ identifier ~ BLOCK_OPEN ~ ( field_declaration | ( "@@" ~ directive ) | doc_comment | NEWLINE )* ~ BLOCK_CLOSE }
 
 // ######################################
 // Enum declarations
 // ######################################
-<<<<<<< HEAD
-enum_field_declaration = ${ identifier ~ NEWLINE }
+enum_field_declaration = ${ identifier ~ ( "@" ~ directive )* ~ NEWLINE }
 enum_declaration = { doc_comment* ~ ENUM_KEYWORD ~ identifier ~ BLOCK_OPEN ~ (enum_field_declaration | block_level_directive)* ~ BLOCK_CLOSE }
-=======
-enum_field_declaration = { identifier  ~ ( "@" ~ directive )*}
-enum_declaration = { doc_comment* ~ ENUM_KEYWORD ~ identifier ~ BLOCK_OPEN ~ (enum_field_declaration | ( "@@" ~ directive )  )* ~ BLOCK_CLOSE }
->>>>>>> 0c9ebb11
 
 // ######################################
 // Source block
@@ -136,11 +126,7 @@
 // ######################################
 // Datamodel
 // ######################################
-<<<<<<< HEAD
-datamodel = { SOI ~ NEWLINE* ~ ((model_declaration | enum_declaration | source_block | generator_block | type_declaration) ~ NEWLINE*)* ~ EOI }
-=======
-datamodel = { SOI ~ (model_declaration | enum_declaration | source_block | generator_block | type_declaration | doc_comment )* ~ EOI }
->>>>>>> 0c9ebb11
+datamodel = { SOI ~ NEWLINE* ~ ((model_declaration | enum_declaration | source_block | generator_block | type_declaration | doc_comment) ~ NEWLINE*)* ~ EOI }
 
 // ######################################
 // String Interpolation
