mod traits;
pub use traits::*;
mod builtin;
use crate::ast;
use crate::common::{
    value::{MaybeExpression, ValueValidator},
    PrismaType,
};
use crate::errors::ValidationError;
pub use builtin::*;

// Client side funcs
const BUILTIN_ENV_FUNCTIONAL: builtin::EnvFunctional = builtin::EnvFunctional {};

// Server side funcs
const BUILTIN_NOW_FUNCTIONAL: builtin::ServerSideTrivialFunctional = builtin::ServerSideTrivialFunctional {
    name: "now",
    return_type: PrismaType::DateTime,
};
const BUILTIN_CUID_FUNCTIONAL: builtin::ServerSideTrivialFunctional = builtin::ServerSideTrivialFunctional {
    name: "cuid",
    return_type: PrismaType::String,
};
const BUILTIN_UUID_FUNCTIONAL: builtin::ServerSideTrivialFunctional = builtin::ServerSideTrivialFunctional {
    name: "uuid",
    return_type: PrismaType::String,
};

/// Array of all builtin functionals.
const BUILTIN_FUNCTIONALS: [&Functional; 4] = [
    &BUILTIN_ENV_FUNCTIONAL,
    &BUILTIN_NOW_FUNCTIONAL,
    &BUILTIN_CUID_FUNCTIONAL,
    &BUILTIN_UUID_FUNCTIONAL,
];

/// Evaluator for arbitrary expressions.
pub struct FunctionalEvaluator {
    value: ast::Value,
}

impl FunctionalEvaluator {
    /// Wraps a value into a function evaluator.
    pub fn new(value: &ast::Value) -> FunctionalEvaluator {
        FunctionalEvaluator { value: value.clone() }
    }

    /// Evaluates the value wrapped in this instance.
    ///
    /// If the value is of type Function, the corresponding function will
    /// be identified and and executed.
    ///
    /// Otherwise, if the value is a constant, the value is returned as-is.
    pub fn evaluate(&self) -> Result<MaybeExpression, ValidationError> {
        match &self.value {
<<<<<<< HEAD
            ast::Value::Function(name, params, span) => self.evaluate_functional(&name, &params, &span),
            _ => Ok(MaybeExpression::Value(None, self.value.clone())),
=======
            ast::Value::Function(name, params, span) => self.evaluate_functional(&name, &params, *span),
            _ => Ok(MaybeExpression::Value(self.value.clone())),
>>>>>>> f6fad69c
        }
    }

    fn evaluate_functional(
        &self,
        name: &str,
        args: &[ast::Value],
        span: ast::Span,
    ) -> Result<MaybeExpression, ValidationError> {
        for f in &BUILTIN_FUNCTIONALS {
            if f.name() == name {
                let mut resolved_args: Vec<ValueValidator> = Vec::new();

                for value in args {
                    resolved_args.push(ValueValidator::new(value)?)
                }

                return f.apply(&resolved_args, span);
            }
        }

        Err(ValidationError::new_function_not_known_error(name, span))
    }
}<|MERGE_RESOLUTION|>--- conflicted
+++ resolved
@@ -53,13 +53,8 @@
     /// Otherwise, if the value is a constant, the value is returned as-is.
     pub fn evaluate(&self) -> Result<MaybeExpression, ValidationError> {
         match &self.value {
-<<<<<<< HEAD
-            ast::Value::Function(name, params, span) => self.evaluate_functional(&name, &params, &span),
+            ast::Value::Function(name, params, span) => self.evaluate_functional(&name, &params, *span),
             _ => Ok(MaybeExpression::Value(None, self.value.clone())),
-=======
-            ast::Value::Function(name, params, span) => self.evaluate_functional(&name, &params, *span),
-            _ => Ok(MaybeExpression::Value(self.value.clone())),
->>>>>>> f6fad69c
         }
     }
 
