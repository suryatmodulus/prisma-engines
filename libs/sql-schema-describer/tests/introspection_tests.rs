use barrel::{types, Migration};
use futures::FutureExt;
use pretty_assertions::assert_eq;
use sql_schema_describer::{SqlSchemaDescriberBackend, *};
use std::pin::Pin;

mod common;
mod mysql;
mod postgres;
mod sqlite;

use crate::common::*;
use crate::mysql::*;
use crate::postgres::*;
use crate::sqlite::*;
#[derive(Debug, PartialEq, Copy, Clone)]
enum DbType {
    Postgres,
    MySql,
    Sqlite,
}

fn int_type(db_type: DbType) -> String {
    match db_type {
        DbType::Postgres => "int4".to_string(),
        DbType::Sqlite => "INTEGER".to_string(),
        DbType::MySql => "int".to_string(),
    }
}

fn varchar_type(db_type: DbType, length: u64) -> String {
    match db_type {
        DbType::Postgres => "varchar".to_string(),
        DbType::MySql => "varchar".to_string(),
        DbType::Sqlite => format!("VARCHAR({})", length),
    }
}

#[test]
fn is_required_must_work() {
    let db_name = "is_required_must_work";

    test_each_backend(
        db_name,
        |_, migration| {
            migration.create_table("User", |t| {
                t.add_column("column1", types::integer().nullable(false));
                t.add_column("column2", types::integer().nullable(true));
            });
        },
<<<<<<< HEAD
        |db_type, inspector| {

            async move {
            let result = inspector.describe(SCHEMA).await.expect("describing");
            let user_table = result.get_table("User").expect("getting User table");
            let expected_columns = vec![
                Column {
                    name: "column1".to_string(),
                    tpe: ColumnType {
                        raw: int_type(db_type),
                        family: ColumnTypeFamily::Int,
=======
        |db_type, inspector, schema_name| {
            async move {
                let result = inspector.describe(schema_name).await.expect("describing");
                let user_table = result.get_table("User").expect("getting User table");
                let expected_columns = vec![
                    Column {
                        name: "column1".to_string(),
                        tpe: ColumnType {
                            raw: int_type(db_type),
                            family: ColumnTypeFamily::Int,
                        },
>>>>>>> da31c9c7
                        arity: ColumnArity::Required,
                    },

                    default: None,
                    auto_increment: false,
                },
                Column {
                    name: "column2".to_string(),
                    tpe: ColumnType {
                        raw: int_type(db_type),
                        family: ColumnTypeFamily::Int,
                        arity: ColumnArity::Nullable,
                    },
<<<<<<< HEAD

                    default: None,
                    auto_increment: false,
                },
            ];
            assert_eq!(user_table.columns, expected_columns);
            }.boxed()

=======
                ];
                assert_eq!(user_table.columns, expected_columns);
            }
            .boxed()
>>>>>>> da31c9c7
        },
    );
}

#[test]
fn foreign_keys_must_work() {
    let db_name = "foreign_keys_must_work"; 

    test_each_backend(
        db_name,
        |db_type, migration| {
            migration.create_table("City", |t| {
                t.add_column("id", types::primary());
            });
            migration.create_table("User", move |t| {
                // barrel does not render foreign keys correctly for mysql
                // TODO: Investigate
                if db_type == DbType::MySql {
                    t.add_column("city", types::integer());
                    t.inject_custom("FOREIGN KEY(city) REFERENCES City(id)");
                } else {
                    t.add_column("city", types::foreign("City", "id"));
                }
            });
        },
<<<<<<< HEAD
        |db_type, inspector| {


        async move {

            let schema = inspector.describe(SCHEMA).await.expect("describe failed");
            let user_table = schema.get_table("User").expect("couldn't get User table");
            let expected_columns = vec![Column {
                name: "city".to_string(),
                tpe: ColumnType {
                    raw: int_type(db_type),
                    family: ColumnTypeFamily::Int,
=======
        |db_type, inspector, schema_name| {
            async move {
                let schema = inspector.describe(schema_name).await.expect("describe failed");
                let user_table = schema.get_table("User").expect("couldn't get User table");
                let expected_columns = vec![Column {
                    name: "city".to_string(),
                    tpe: ColumnType {
                        raw: int_type(db_type),
                        family: ColumnTypeFamily::Int,
                    },
>>>>>>> da31c9c7
                    arity: ColumnArity::Required,
                },

                default: None,
                auto_increment: false,
            }];


                let on_delete_action = match db_type {
                    DbType::MySql => ForeignKeyAction::Restrict,
                    _ => ForeignKeyAction::NoAction,
                };
                assert_eq!(
                    user_table,
                    &Table {
                        name: "User".to_string(),
                        columns: expected_columns,
                        indices: vec![],
                        primary_key: None,
                        foreign_keys: vec![ForeignKey {
                            constraint_name: match db_type {
                                DbType::Postgres => Some("User_city_fkey".to_owned()),
                                DbType::MySql => Some("User_ibfk_1".to_owned()),
                                DbType::Sqlite => None,
                            },
                            columns: vec!["city".to_string()],
                            referenced_columns: vec!["id".to_string()],
                            referenced_table: "City".to_string(),
                            on_delete_action,
                        }],
                    }
                );
<<<<<<< HEAD
        }.boxed()
=======
            }
            .boxed()
>>>>>>> da31c9c7
        },
    );
}

#[test]
fn multi_column_foreign_keys_must_work() {
    let db_name = "multi_column_foreign_keys_must_work";

    test_each_backend(
        db_name,
        |db_type, migration| {
            migration.create_table("City", move |t| {
                t.add_column("id", types::primary());
                t.add_column("name", types::varchar(255));
                if db_type != DbType::Sqlite {
                    t.inject_custom("constraint uniq unique (id, name)");
                }
            });
            migration.create_table("User", move |t| {
                t.add_column("city", types::integer());
                t.add_column("city_name", types::varchar(255));
                if db_type == DbType::MySql {
                    t.inject_custom("FOREIGN KEY(city, city_name) REFERENCES City(id, name)");
                } else {
                    let relation_prefix = match db_type {
                        DbType::Postgres => format!("\"{}\".", SCHEMA),
                        _ => "".to_string(),
                    };
                    t.inject_custom(format!(
                        "FOREIGN KEY(city, city_name) REFERENCES {}\"City\"(id, name)",
                        relation_prefix
                    ));
                }
            });
        },
<<<<<<< HEAD
        |db_type, inspector| {

            async move {
            let schema = inspector.describe(SCHEMA).await.expect("describe failed");
            let user_table = schema.get_table("User").expect("couldn't get User table");
            let expected_columns = vec![
                Column {
                    name: "city".to_string(),
                    tpe: ColumnType {
                        raw: int_type(db_type),
                        family: ColumnTypeFamily::Int,
=======
        |db_type, inspector, schema_name| {
            async move {
                let schema = inspector.describe(schema_name).await.expect("describe failed");
                let user_table = schema.get_table("User").expect("couldn't get User table");
                let expected_columns = vec![
                    Column {
                        name: "city".to_string(),
                        tpe: ColumnType {
                            raw: int_type(db_type),
                            family: ColumnTypeFamily::Int,
                        },
>>>>>>> da31c9c7
                        arity: ColumnArity::Required,
                    },

                    default: None,
                    auto_increment: false,
                },
                Column {
                    name: "city_name".to_string(),
                    tpe: ColumnType {
                        raw: varchar_type(db_type, 255),
                        family: ColumnTypeFamily::String,
                        arity: ColumnArity::Required,
                    },

                    default: None,
                    auto_increment: false,
                },
            ];

                let on_delete_action = match db_type {
                    DbType::MySql => ForeignKeyAction::Restrict,
                    _ => ForeignKeyAction::NoAction,
                };

                assert_eq!(
                    user_table,
                    &Table {
                        name: "User".to_string(),
                        columns: expected_columns,
                        indices: vec![],
                        primary_key: None,
                        foreign_keys: vec![ForeignKey {
                            constraint_name: match db_type {
                                DbType::Postgres => Some("User_city_fkey".to_owned()),
                                DbType::MySql => Some("User_ibfk_1".to_owned()),
                                DbType::Sqlite => None,
                            },
                            columns: vec!["city".to_string(), "city_name".to_string()],
                            referenced_columns: vec!["id".to_string(), "name".to_string()],
                            referenced_table: "City".to_string(),
                            on_delete_action,
                        },],
                    }
                );

            }.boxed()
            }
<<<<<<< HEAD
=======
            .boxed()
        },
>>>>>>> da31c9c7
    );
}

#[test]
fn names_with_hyphens_must_work() {

    let db_name = "names_with_hyphens_must_work";

    test_each_backend(
        db_name,
        |_, migration| {
            migration.create_table("User-table", |t| {
                t.add_column("column-1", types::integer().nullable(false));
            });
        },
<<<<<<< HEAD
        |db_type, inspector| {

            async move {
            let result = inspector.describe(SCHEMA).await.expect("describing");
            let user_table = result.get_table("User-table").expect("getting User table");
            let expected_columns = vec![Column {
                name: "column-1".to_string(),
                tpe: ColumnType {
                    raw: int_type(db_type),
                    family: ColumnTypeFamily::Int,
                    arity: ColumnArity::Required,
                },

                default: None,
                auto_increment: false,
            }];
            assert_eq!(user_table.columns, expected_columns);

            }.boxed()
=======
        |db_type, inspector, schema_name| {
            async move {
                let result = inspector.describe(schema_name).await.expect("describing");
                let user_table = result.get_table("User-table").expect("getting User table");
                let expected_columns = vec![Column {
                    name: "column-1".to_string(),
                    tpe: ColumnType {
                        raw: int_type(db_type),
                        family: ColumnTypeFamily::Int,
                    },
                    arity: ColumnArity::Required,
                    default: None,
                    auto_increment: false,
                }];
                assert_eq!(user_table.columns, expected_columns);
            }
            .boxed()
>>>>>>> da31c9c7
        },
    );
}

#[test]
fn composite_primary_keys_must_work() {
    let db_name = "composite_primary_keys_must_work";

    test_each_backend(
        "composite_primary_keys_must_work",
        |db_type, migration| {
            let sql = match db_type {
                DbType::MySql => format!(
                    "CREATE TABLE `{0}`.`User` (
                        id INTEGER NOT NULL,
                        name VARCHAR(255) NOT NULL,
                        PRIMARY KEY(id, name)
                    )",
                    db_name
                ),
                _ => format!(
                    "CREATE TABLE \"{0}\".\"User\" (
                        id INTEGER NOT NULL,
                        name VARCHAR(255) NOT NULL,
                        PRIMARY KEY(id, name)
                    )",
                    SCHEMA
                ),
            };
            migration.inject_custom(&sql);
        },
<<<<<<< HEAD
        |db_type, inspector| {

            async move {

            let schema = inspector.describe(SCHEMA).await.expect("describe failed");
            let table = schema.get_table("User").expect("couldn't get User table");
            let (exp_int, exp_varchar) = match db_type {
                DbType::Sqlite => ("INTEGER", "VARCHAR(255)"),
                DbType::MySql => ("int", "varchar"),
                DbType::Postgres => ("int4", "varchar"),
            };
            let mut expected_columns = vec![
                Column {
                    name: "id".to_string(),
                    tpe: ColumnType {
                        raw: exp_int.to_string(),
                        family: ColumnTypeFamily::Int,
=======
        |db_type, inspector, schema_name| {
            async move {
                let schema = inspector.describe(schema_name).await.expect("describe failed");
                let table = schema.get_table("User").expect("couldn't get User table");
                let (exp_int, exp_varchar) = match db_type {
                    DbType::Sqlite => ("INTEGER", "VARCHAR(255)"),
                    DbType::MySql => ("int", "varchar"),
                    DbType::Postgres => ("int4", "varchar"),
                };
                let mut expected_columns = vec![
                    Column {
                        name: "id".to_string(),
                        tpe: ColumnType {
                            raw: exp_int.to_string(),
                            family: ColumnTypeFamily::Int,
                        },
>>>>>>> da31c9c7
                        arity: ColumnArity::Required,
                    },

                    default: None,
                    auto_increment: false,
                },
                Column {
                    name: "name".to_string(),
                    tpe: ColumnType {
                        raw: exp_varchar.to_string(),
                        family: ColumnTypeFamily::String,
                        arity: ColumnArity::Required,
                    },

                    default: None,
                    auto_increment: false,
                },
            ];
            expected_columns.sort_unstable_by_key(|c| c.name.to_owned());


                assert_eq!(
                    table,
                    &Table {
                        name: "User".to_string(),
                        columns: expected_columns,
                        indices: vec![],
                        primary_key: Some(PrimaryKey {
                            columns: vec!["id".to_string(), "name".to_string()],
                            sequence: None,
                        }),
                        foreign_keys: vec![],
                    }
                );
            }
<<<<<<< HEAD
            }.boxed()
=======
            .boxed()
        },
>>>>>>> da31c9c7
    );
}

#[test]
fn indices_must_work() {

    test_each_backend(
        "indices_must_work",
        |_, migration| {
            migration.create_table("User", move |t| {
                t.add_column("id", types::primary());
                t.add_column("count", types::integer());
                t.add_index("count", types::index(vec!["count"]));
            });
        },
<<<<<<< HEAD
        |db_type, inspector| {

    async move {

            let result = inspector.describe(&SCHEMA.to_string()).await.expect("describing");
            let user_table = result.get_table("User").expect("getting User table");
            let default = match db_type {
                DbType::Postgres => Some(format!("nextval(\"{}\".\"User_id_seq\"::regclass)", SCHEMA)),
                _ => None,
            };

            let expected_columns = vec![
                Column {
                    name: "count".to_string(),
                    tpe: ColumnType {
                        raw: int_type(db_type),
                        family: ColumnTypeFamily::Int,
=======
        |db_type, inspector, schema_name| {
            async move {
                let result = inspector.describe(schema_name).await.expect("describing");
                let user_table = result.get_table("User").expect("getting User table");
                let default = match db_type {
                    DbType::Postgres => Some(format!("nextval(\"{}\".\"User_id_seq\"::regclass)", SCHEMA)),
                    _ => None,
                };
                let expected_columns = vec![
                    Column {
                        name: "count".to_string(),
                        tpe: ColumnType {
                            raw: int_type(db_type),
                            family: ColumnTypeFamily::Int,
                        },
>>>>>>> da31c9c7
                        arity: ColumnArity::Required,
                    },

                    default: None,
                    auto_increment: false,
                },
                Column {
                    name: "id".to_string(),
                    tpe: ColumnType {
                        raw: int_type(db_type),
                        family: ColumnTypeFamily::Int,
                        arity: ColumnArity::Required,
                    },

                    default,
                    auto_increment: true,
                },
            ];
            let pk_sequence = match db_type {
                DbType::Postgres => Some(Sequence {
                    name: "User_id_seq".to_string(),
                    allocation_size: 1,
                    initial_value: 1,
                }),
                _ => None,
            };
                assert_eq!(
                    user_table,
                    &Table {
                        name: "User".to_string(),
                        columns: expected_columns,
                        indices: vec![Index {
                            name: "count".to_string(),
                            columns: vec!["count".to_string()],
                            tpe: IndexType::Normal,
                        },],
                        primary_key: Some(PrimaryKey {
                            columns: vec!["id".to_string()],
                            sequence: pk_sequence,
                        }),
                        foreign_keys: vec![],
                    }
                );
            }
<<<<<<< HEAD

    }.boxed()

=======
            .boxed()
        },
>>>>>>> da31c9c7
    );
}

#[test]
fn column_uniqueness_must_be_detected() {
    let db_name = "column_uniqueness_must_be_detected";

    test_each_backend(
        db_name,
        |db_type, migration| {
            migration.create_table("User", move |t| {
                t.add_column("uniq1", types::integer().unique(true));
                t.add_column("uniq2", types::integer());
            });
            let index_sql = match db_type {
                DbType::MySql => format!("CREATE UNIQUE INDEX `uniq` ON `{}`.`User` (uniq2)", db_name),
                DbType::Sqlite => format!("CREATE UNIQUE INDEX \"{}\".\"uniq\" ON \"User\" (uniq2)", SCHEMA),
                DbType::Postgres => format!("CREATE UNIQUE INDEX \"uniq\" ON \"{}\".\"User\" (uniq2)", SCHEMA),
            };
            migration.inject_custom(index_sql);
        },
<<<<<<< HEAD
        |db_type, inspector| {



    async move {
            let result = inspector.describe(&SCHEMA.to_string()).await.expect("describing");
            let user_table = result.get_table("User").expect("getting User table");
            let expected_columns = vec![
                Column {
                    name: "uniq1".to_string(),
                    tpe: ColumnType {
                        raw: int_type(db_type),
                        family: ColumnTypeFamily::Int,
=======
        |db_type, inspector, schema_name| {
            async move {
                let result = inspector.describe(schema_name).await.expect("describing");
                let user_table = result.get_table("User").expect("getting User table");
                let expected_columns = vec![
                    Column {
                        name: "uniq1".to_string(),
                        tpe: ColumnType {
                            raw: int_type(db_type),
                            family: ColumnTypeFamily::Int,
                        },
>>>>>>> da31c9c7
                        arity: ColumnArity::Required,
                    },

                    default: None,
                    auto_increment: false,
                },
                Column {
                    name: "uniq2".to_string(),
                    tpe: ColumnType {
                        raw: int_type(db_type),
                        family: ColumnTypeFamily::Int,
                        arity: ColumnArity::Required,
                    },

                    default: None,
                    auto_increment: false,
                },
            ];
            let mut expected_indices = vec![Index {
                name: "uniq".to_string(),
                columns: vec!["uniq2".to_string()],
                tpe: IndexType::Unique,
            }];
                match db_type {
                    DbType::MySql => expected_indices.push(Index {
                        name: "uniq1".to_string(),
                        columns: vec!["uniq1".to_string()],
                        tpe: IndexType::Unique,
                    }),
                    DbType::Postgres => expected_indices.insert(
                        0,
                        Index {
                            name: "User_uniq1_key".to_string(),
                            columns: vec!["uniq1".to_string()],
                            tpe: IndexType::Unique,
                        },
                    ),
                    DbType::Sqlite => expected_indices.push(Index {
                        name: "sqlite_autoindex_User_1".to_string(),
                        columns: vec!["uniq1".to_string()],
                        tpe: IndexType::Unique,
                    }),
                };
                assert_eq!(
                    user_table,
                    &Table {
                        name: "User".to_string(),
                        columns: expected_columns,
                        indices: expected_indices,
                        primary_key: None,
                        foreign_keys: vec![],
                    }
                );
                assert!(
                    user_table.is_column_unique(&user_table.columns[0].name),
                    "Column 1 should return true for is_unique"
                );
                assert!(
                    user_table.is_column_unique(&user_table.columns[1].name),
                    "Column 2 should return true for is_unique"
                );
            }
<<<<<<< HEAD

    }.boxed()


=======
            .boxed()
        },
>>>>>>> da31c9c7
    );
}

#[test]
fn defaults_must_work() {
    let db_name = "defaults_must_work";

    test_each_backend(
        db_name,
        |_, migration| {
            migration.create_table("User", move |t| {
                t.add_column("id", types::integer().default(1).nullable(true));
            });
        },
        |db_type, inspector, schema_name| {
            async move {
                let result = inspector.describe(schema_name).await.expect("describing");
                let user_table = result.get_table("User").expect("getting User table");
                let default = match db_type {
                    DbType::Sqlite => "'1'".to_string(),
                    _ => "1".to_string(),
                };
                let expected_columns = vec![Column {
                    name: "id".to_string(),
                    tpe: ColumnType {
                        raw: int_type(db_type),
                        family: ColumnTypeFamily::Int,
                        arity: ColumnArity::Nullable,
                    },

                    default: Some(default),
                    auto_increment: false,
                }];
                assert_eq!(
                    user_table,
                    &Table {
                        name: "User".to_string(),
                        columns: expected_columns,
                        indices: vec![],
                        primary_key: None,
                        foreign_keys: vec![],
                    }
                );
<<<<<<< HEAD
            }.boxed()
        }
    );
}


fn test_each_backend<MigrationFn, TestFn>(mut migration_fn: MigrationFn, test_fn: TestFn)
=======
            }
            .boxed()
        },
    );
}

fn test_each_backend<MigrationFn, TestFn>(db_name: &str, mut migration_fn: MigrationFn, test_fn: TestFn)
>>>>>>> da31c9c7
where
    MigrationFn: FnMut(DbType, &mut Migration) -> (),
    TestFn: for<'a> Fn(
        DbType,
        &'a mut dyn SqlSchemaDescriberBackend,
        &'a str,
    ) -> Pin<Box<dyn std::future::Future<Output = ()> + 'a>>,
{
    let mut runtime = tokio_runtime();
    // SQLite
    {
        eprintln!("Testing on SQLite");
        let mut migration = Migration::new().schema(SCHEMA);
        migration_fn(DbType::Sqlite, &mut migration);
        let full_sql = migration.make::<barrel::backend::Sqlite>();
        let mut describer = runtime.block_on(get_sqlite_describer(&full_sql, db_name));

        let fut = test_fn(DbType::Sqlite, &mut describer, SCHEMA);
        runtime.block_on(fut);
    }
    // Postgres
    {
        eprintln!("Testing on Postgres");
        let mut migration = Migration::new().schema(SCHEMA);
        migration_fn(DbType::Postgres, &mut migration);
        let full_sql = migration.make::<barrel::backend::Pg>();
        let mut describer = runtime.block_on(get_postgres_describer(&full_sql, db_name));

        runtime.block_on(test_fn(DbType::Postgres, &mut describer, SCHEMA));
    }
    // MySQL
    {
        eprintln!("Testing on MySQL");
        let mut migration = Migration::new().schema(db_name);
        migration_fn(DbType::MySql, &mut migration);
        let full_sql = migration.make::<barrel::backend::MySql>();
        
        runtime.block_on(async {
            let mut describer = get_mysql_describer_for_schema(&full_sql, db_name).await;
            test_fn(DbType::MySql, &mut describer, db_name).await
        });
    }
}

fn tokio_runtime() -> tokio::runtime::Runtime {
    tokio::runtime::Runtime::new().unwrap()
}<|MERGE_RESOLUTION|>--- conflicted
+++ resolved
@@ -48,19 +48,7 @@
                 t.add_column("column2", types::integer().nullable(true));
             });
         },
-<<<<<<< HEAD
-        |db_type, inspector| {
-
-            async move {
-            let result = inspector.describe(SCHEMA).await.expect("describing");
-            let user_table = result.get_table("User").expect("getting User table");
-            let expected_columns = vec![
-                Column {
-                    name: "column1".to_string(),
-                    tpe: ColumnType {
-                        raw: int_type(db_type),
-                        family: ColumnTypeFamily::Int,
-=======
+
         |db_type, inspector, schema_name| {
             async move {
                 let result = inspector.describe(schema_name).await.expect("describing");
@@ -71,11 +59,8 @@
                         tpe: ColumnType {
                             raw: int_type(db_type),
                             family: ColumnTypeFamily::Int,
+                        arity: ColumnArity::Required,
                         },
->>>>>>> da31c9c7
-                        arity: ColumnArity::Required,
-                    },
-
                     default: None,
                     auto_increment: false,
                 },
@@ -86,21 +71,14 @@
                         family: ColumnTypeFamily::Int,
                         arity: ColumnArity::Nullable,
                     },
-<<<<<<< HEAD
-
                     default: None,
                     auto_increment: false,
                 },
             ];
+
             assert_eq!(user_table.columns, expected_columns);
             }.boxed()
 
-=======
-                ];
-                assert_eq!(user_table.columns, expected_columns);
-            }
-            .boxed()
->>>>>>> da31c9c7
         },
     );
 }
@@ -126,20 +104,6 @@
                 }
             });
         },
-<<<<<<< HEAD
-        |db_type, inspector| {
-
-
-        async move {
-
-            let schema = inspector.describe(SCHEMA).await.expect("describe failed");
-            let user_table = schema.get_table("User").expect("couldn't get User table");
-            let expected_columns = vec![Column {
-                name: "city".to_string(),
-                tpe: ColumnType {
-                    raw: int_type(db_type),
-                    family: ColumnTypeFamily::Int,
-=======
         |db_type, inspector, schema_name| {
             async move {
                 let schema = inspector.describe(schema_name).await.expect("describe failed");
@@ -149,14 +113,12 @@
                     tpe: ColumnType {
                         raw: int_type(db_type),
                         family: ColumnTypeFamily::Int,
-                    },
->>>>>>> da31c9c7
-                    arity: ColumnArity::Required,
-                },
-
-                default: None,
-                auto_increment: false,
-            }];
+                        arity: ColumnArity::Required,
+                    },
+                    default: None,
+                    auto_increment: false,
+                },
+                ];
 
 
                 let on_delete_action = match db_type {
@@ -183,13 +145,9 @@
                         }],
                     }
                 );
-<<<<<<< HEAD
-        }.boxed()
-=======
-            }
-            .boxed()
->>>>>>> da31c9c7
-        },
+            }.boxed()
+        }
+
     );
 }
 
@@ -224,19 +182,6 @@
                 }
             });
         },
-<<<<<<< HEAD
-        |db_type, inspector| {
-
-            async move {
-            let schema = inspector.describe(SCHEMA).await.expect("describe failed");
-            let user_table = schema.get_table("User").expect("couldn't get User table");
-            let expected_columns = vec![
-                Column {
-                    name: "city".to_string(),
-                    tpe: ColumnType {
-                        raw: int_type(db_type),
-                        family: ColumnTypeFamily::Int,
-=======
         |db_type, inspector, schema_name| {
             async move {
                 let schema = inspector.describe(schema_name).await.expect("describe failed");
@@ -247,13 +192,11 @@
                         tpe: ColumnType {
                             raw: int_type(db_type),
                             family: ColumnTypeFamily::Int,
+                        arity: ColumnArity::Required,
                         },
->>>>>>> da31c9c7
-                        arity: ColumnArity::Required,
-                    },
-
-                    default: None,
-                    auto_increment: false,
+                    default: None,
+                    auto_increment: false,
+
                 },
                 Column {
                     name: "city_name".to_string(),
@@ -262,7 +205,6 @@
                         family: ColumnTypeFamily::String,
                         arity: ColumnArity::Required,
                     },
-
                     default: None,
                     auto_increment: false,
                 },
@@ -296,11 +238,6 @@
 
             }.boxed()
             }
-<<<<<<< HEAD
-=======
-            .boxed()
-        },
->>>>>>> da31c9c7
     );
 }
 
@@ -316,27 +253,6 @@
                 t.add_column("column-1", types::integer().nullable(false));
             });
         },
-<<<<<<< HEAD
-        |db_type, inspector| {
-
-            async move {
-            let result = inspector.describe(SCHEMA).await.expect("describing");
-            let user_table = result.get_table("User-table").expect("getting User table");
-            let expected_columns = vec![Column {
-                name: "column-1".to_string(),
-                tpe: ColumnType {
-                    raw: int_type(db_type),
-                    family: ColumnTypeFamily::Int,
-                    arity: ColumnArity::Required,
-                },
-
-                default: None,
-                auto_increment: false,
-            }];
-            assert_eq!(user_table.columns, expected_columns);
-
-            }.boxed()
-=======
         |db_type, inspector, schema_name| {
             async move {
                 let result = inspector.describe(schema_name).await.expect("describing");
@@ -346,15 +262,14 @@
                     tpe: ColumnType {
                         raw: int_type(db_type),
                         family: ColumnTypeFamily::Int,
-                    },
                     arity: ColumnArity::Required,
+                    },
                     default: None,
                     auto_increment: false,
                 }];
                 assert_eq!(user_table.columns, expected_columns);
             }
             .boxed()
->>>>>>> da31c9c7
         },
     );
 }
@@ -386,25 +301,6 @@
             };
             migration.inject_custom(&sql);
         },
-<<<<<<< HEAD
-        |db_type, inspector| {
-
-            async move {
-
-            let schema = inspector.describe(SCHEMA).await.expect("describe failed");
-            let table = schema.get_table("User").expect("couldn't get User table");
-            let (exp_int, exp_varchar) = match db_type {
-                DbType::Sqlite => ("INTEGER", "VARCHAR(255)"),
-                DbType::MySql => ("int", "varchar"),
-                DbType::Postgres => ("int4", "varchar"),
-            };
-            let mut expected_columns = vec![
-                Column {
-                    name: "id".to_string(),
-                    tpe: ColumnType {
-                        raw: exp_int.to_string(),
-                        family: ColumnTypeFamily::Int,
-=======
         |db_type, inspector, schema_name| {
             async move {
                 let schema = inspector.describe(schema_name).await.expect("describe failed");
@@ -420,13 +316,11 @@
                         tpe: ColumnType {
                             raw: exp_int.to_string(),
                             family: ColumnTypeFamily::Int,
+                        arity: ColumnArity::Required,
                         },
->>>>>>> da31c9c7
-                        arity: ColumnArity::Required,
-                    },
-
-                    default: None,
-                    auto_increment: false,
+                    default: None,
+                    auto_increment: false,
+
                 },
                 Column {
                     name: "name".to_string(),
@@ -435,7 +329,6 @@
                         family: ColumnTypeFamily::String,
                         arity: ColumnArity::Required,
                     },
-
                     default: None,
                     auto_increment: false,
                 },
@@ -457,12 +350,9 @@
                     }
                 );
             }
-<<<<<<< HEAD
-            }.boxed()
-=======
             .boxed()
         },
->>>>>>> da31c9c7
+
     );
 }
 
@@ -478,25 +368,6 @@
                 t.add_index("count", types::index(vec!["count"]));
             });
         },
-<<<<<<< HEAD
-        |db_type, inspector| {
-
-    async move {
-
-            let result = inspector.describe(&SCHEMA.to_string()).await.expect("describing");
-            let user_table = result.get_table("User").expect("getting User table");
-            let default = match db_type {
-                DbType::Postgres => Some(format!("nextval(\"{}\".\"User_id_seq\"::regclass)", SCHEMA)),
-                _ => None,
-            };
-
-            let expected_columns = vec![
-                Column {
-                    name: "count".to_string(),
-                    tpe: ColumnType {
-                        raw: int_type(db_type),
-                        family: ColumnTypeFamily::Int,
-=======
         |db_type, inspector, schema_name| {
             async move {
                 let result = inspector.describe(schema_name).await.expect("describing");
@@ -511,13 +382,11 @@
                         tpe: ColumnType {
                             raw: int_type(db_type),
                             family: ColumnTypeFamily::Int,
+                        arity: ColumnArity::Required,
                         },
->>>>>>> da31c9c7
-                        arity: ColumnArity::Required,
-                    },
-
-                    default: None,
-                    auto_increment: false,
+                    default: None,
+                    auto_increment: false,
+
                 },
                 Column {
                     name: "id".to_string(),
@@ -557,14 +426,8 @@
                     }
                 );
             }
-<<<<<<< HEAD
-
-    }.boxed()
-
-=======
             .boxed()
         },
->>>>>>> da31c9c7
     );
 }
 
@@ -586,21 +449,6 @@
             };
             migration.inject_custom(index_sql);
         },
-<<<<<<< HEAD
-        |db_type, inspector| {
-
-
-
-    async move {
-            let result = inspector.describe(&SCHEMA.to_string()).await.expect("describing");
-            let user_table = result.get_table("User").expect("getting User table");
-            let expected_columns = vec![
-                Column {
-                    name: "uniq1".to_string(),
-                    tpe: ColumnType {
-                        raw: int_type(db_type),
-                        family: ColumnTypeFamily::Int,
-=======
         |db_type, inspector, schema_name| {
             async move {
                 let result = inspector.describe(schema_name).await.expect("describing");
@@ -611,13 +459,11 @@
                         tpe: ColumnType {
                             raw: int_type(db_type),
                             family: ColumnTypeFamily::Int,
+                        arity: ColumnArity::Required,
                         },
->>>>>>> da31c9c7
-                        arity: ColumnArity::Required,
-                    },
-
-                    default: None,
-                    auto_increment: false,
+                    default: None,
+                    auto_increment: false,
+
                 },
                 Column {
                     name: "uniq2".to_string(),
@@ -674,16 +520,9 @@
                     user_table.is_column_unique(&user_table.columns[1].name),
                     "Column 2 should return true for is_unique"
                 );
-            }
-<<<<<<< HEAD
-
-    }.boxed()
-
-
-=======
-            .boxed()
-        },
->>>>>>> da31c9c7
+            }.boxed()
+
+        },
     );
 }
 
@@ -727,23 +566,14 @@
                         foreign_keys: vec![],
                     }
                 );
-<<<<<<< HEAD
             }.boxed()
         }
     );
 }
 
 
-fn test_each_backend<MigrationFn, TestFn>(mut migration_fn: MigrationFn, test_fn: TestFn)
-=======
-            }
-            .boxed()
-        },
-    );
-}
-
 fn test_each_backend<MigrationFn, TestFn>(db_name: &str, mut migration_fn: MigrationFn, test_fn: TestFn)
->>>>>>> da31c9c7
+
 where
     MigrationFn: FnMut(DbType, &mut Migration) -> (),
     TestFn: for<'a> Fn(
